/*
 * Copyright 2012 the original author or authors.
 *
 * Licensed under the Apache License, Version 2.0 (the "License");
 * you may not use this file except in compliance with the License.
 * You may obtain a copy of the License at
 *
 *      http://www.apache.org/licenses/LICENSE-2.0
 *
 * Unless required by applicable law or agreed to in writing, software
 * distributed under the License is distributed on an "AS IS" BASIS,
 * WITHOUT WARRANTIES OR CONDITIONS OF ANY KIND, either express or implied.
 * See the License for the specific language governing permissions and
 * limitations under the License.
 */
package com.bsb.common.vaadin.embed.component;

import com.bsb.common.vaadin.embed.AbstractEmbedVaadinTomcat;
import com.vaadin.server.VaadinRequest;
import com.vaadin.ui.Button;
<<<<<<< HEAD
import com.vaadin.ui.ComponentContainer;
=======
import com.vaadin.ui.Component;
>>>>>>> 2d7a5c65
import com.vaadin.ui.HorizontalLayout;
import com.vaadin.ui.Layout;
import com.vaadin.ui.UI;
import com.vaadin.ui.VerticalLayout;
import com.vaadin.ui.VerticalSplitPanel;
import com.vaadin.ui.Window;
import org.junit.Test;

import static junit.framework.Assert.assertTrue;
import static org.junit.Assert.assertEquals;
import static org.junit.Assert.assertNotNull;

/**
 * @author Stephane Nicoll
 */
@SuppressWarnings("serial")
public class ComponentWrapperTest {

    private final ComponentWrapper instance = createWrapper(EmbedComponentConfig.defaultConfig());

    @Test
    public void wrapUI() {
        final UI ui = new UI() {
            @Override
            protected void init(VaadinRequest request) {
                setContent(new VerticalLayout());
            }
        };
        final UI app = instance.wrap(ui);
        assertEquals("ui was not set properly", ui, app);
    }

    @Test
    public void wrapLayoutWithDevelopmentHeader() {
        final EmbedComponentConfig config = EmbedComponentConfig.defaultConfig();
        config.setDevelopmentHeader(true);
        final ComponentWrapper wrapper = createWrapper(config);

        final HorizontalLayout layout = new HorizontalLayout();
<<<<<<< HEAD
        final Application app = wrapper.wrap(layout);
=======
        final UI app = wrapper.wrap(layout);
>>>>>>> 2d7a5c65

        final Layout l = assertWrappingLayout(app);

        assertEquals("Layout was not set properly", layout, l);
    }

    @Test
    public void wrapLayoutWithoutDevelopmentHeader() {
        final HorizontalLayout layout = new HorizontalLayout();
        // Wrap without development header should just set the layout as the main content of the window
<<<<<<< HEAD
        final Application app = instance.wrap(layout);
=======
        final UI app = instance.wrap(layout);
>>>>>>> 2d7a5c65

        assertNotNull("Main content must not be null", app.getContent());
        assertEquals("Layout should be set as the main layout since no header was expected", layout,
                app.getContent());
    }

    @Test
    public void wrapSimpleComponent() {
        final Button component = new Button("Hello");
        final UI app = instance.wrap(component);

<<<<<<< HEAD
        final ComponentContainer content = app.getMainWindow().getContent();
=======
        final Component content = app.getUI().getContent();
>>>>>>> 2d7a5c65
        assertEquals("Main content must be vertical layout", VerticalLayout.class,
                content.getClass());
        final VerticalLayout layout = (VerticalLayout) content;
        assertEquals("Should have a single component", 1, layout.getComponentCount());
        assertEquals("Component was not set properly", component, layout.getComponent(0));
    }

    @Test
    public void wrapWindow() {
        final VerticalLayout content = new VerticalLayout();
        final Window w = new Window("Test", content);

        final UI app = instance.wrap(w);
        assertEquals("One window should be attached", 1, app.getWindows().size());
        assertEquals("window was not wrapped properly", w, app.getWindows().iterator().next());
    }

    private Layout assertWrappingLayout(UI app) {
        assertNotNull("Main content must not be null", app.getContent());
        assertEquals("VerticalSplitPanel with header was expected", VerticalSplitPanel.class,
                app.getContent().getClass());
        final VerticalSplitPanel mainLayout = (VerticalSplitPanel) app.getContent();
        assertEquals("Two components were expected, header and actual layout", 2, mainLayout.getComponentCount());
        assertEquals("Header was not set properly", DevApplicationHeader.class, mainLayout.getFirstComponent().getClass());
        assertTrue("Layout to display was not set properly [" + mainLayout.getSecondComponent() + "]",
                mainLayout.getSecondComponent() instanceof Layout);
        return (Layout) mainLayout.getSecondComponent();
    }

    private ComponentWrapper createWrapper(EmbedComponentConfig config) {
        return new ComponentWrapper(new TestableEmbedVaadinServer(config));
    }


    // A testable server that does not need any vaadin component
    @SuppressWarnings("serial")
    private static final class TestableEmbedVaadinServer extends AbstractEmbedVaadinTomcat
            implements ComponentBasedVaadinServer {
        private final EmbedComponentConfig config;

        private TestableEmbedVaadinServer(EmbedComponentConfig config) {
            super(config);
            this.config = config;
        }

        @Override
        protected void configure() {
        }

        public EmbedComponentConfig getConfig() {
            return config;
        }
    }


}<|MERGE_RESOLUTION|>--- conflicted
+++ resolved
@@ -18,11 +18,7 @@
 import com.bsb.common.vaadin.embed.AbstractEmbedVaadinTomcat;
 import com.vaadin.server.VaadinRequest;
 import com.vaadin.ui.Button;
-<<<<<<< HEAD
-import com.vaadin.ui.ComponentContainer;
-=======
 import com.vaadin.ui.Component;
->>>>>>> 2d7a5c65
 import com.vaadin.ui.HorizontalLayout;
 import com.vaadin.ui.Layout;
 import com.vaadin.ui.UI;
@@ -62,11 +58,7 @@
         final ComponentWrapper wrapper = createWrapper(config);
 
         final HorizontalLayout layout = new HorizontalLayout();
-<<<<<<< HEAD
-        final Application app = wrapper.wrap(layout);
-=======
-        final UI app = wrapper.wrap(layout);
->>>>>>> 2d7a5c65
+        final Application app = instance.wrap(layout);
 
         final Layout l = assertWrappingLayout(app);
 
@@ -77,11 +69,7 @@
     public void wrapLayoutWithoutDevelopmentHeader() {
         final HorizontalLayout layout = new HorizontalLayout();
         // Wrap without development header should just set the layout as the main content of the window
-<<<<<<< HEAD
-        final Application app = instance.wrap(layout);
-=======
-        final UI app = instance.wrap(layout);
->>>>>>> 2d7a5c65
+        final Application app = wrapper.wrap(layout);
 
         assertNotNull("Main content must not be null", app.getContent());
         assertEquals("Layout should be set as the main layout since no header was expected", layout,
@@ -93,11 +81,7 @@
         final Button component = new Button("Hello");
         final UI app = instance.wrap(component);
 
-<<<<<<< HEAD
-        final ComponentContainer content = app.getMainWindow().getContent();
-=======
-        final Component content = app.getUI().getContent();
->>>>>>> 2d7a5c65
+        final Layout l = assertWrappingLayout(app);
         assertEquals("Main content must be vertical layout", VerticalLayout.class,
                 content.getClass());
         final VerticalLayout layout = (VerticalLayout) content;
