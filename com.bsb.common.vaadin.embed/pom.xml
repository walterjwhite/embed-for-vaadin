--- conflicted
+++ resolved
@@ -2,20 +2,14 @@
 <project xmlns="http://maven.apache.org/POM/4.0.0" xmlns:xsi="http://www.w3.org/2001/XMLSchema-instance" xsi:schemaLocation="http://maven.apache.org/POM/4.0.0 http://maven.apache.org/xsd/maven-4.0.0.xsd">
     <modelVersion>4.0.0</modelVersion>
     <parent>
-<<<<<<< HEAD
-         <groupId>com.bsb.common.vaadin</groupId>
-         <artifactId>com.bsb.common.vaadin.embed-parent</artifactId>
-        <version>0.6-SNAPSHOT</version>
-=======
         <groupId>com.bsb.common.vaadin</groupId>
-        <artifactId>com.bsb.common.vaadin7.embed-parent</artifactId>
+        <artifactId>com.bsb.common.vaadin.embed-parent</artifactId>
         <version>0.7-SNAPSHOT</version>
->>>>>>> 2d7a5c65
     </parent>
     <groupId>com.bsb.common.vaadin</groupId>
-    <artifactId>com.bsb.common.vaadin7.embed</artifactId>
+    <artifactId>com.bsb.common.vaadin.embed</artifactId>
     <packaging>jar</packaging>
-    <name>Embed for Vaadin7</name>
+    <name>Embed for Vaadin</name>
 
     <dependencies>
         <dependency>
@@ -70,7 +64,7 @@
         </dependency>
     </dependencies>
 
-
+    
     <build>
         <plugins>
             <plugin>
@@ -89,6 +83,6 @@
             </plugin>
         </plugins>
 
-    </build>
+  </build>
 
 </project>