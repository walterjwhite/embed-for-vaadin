--- conflicted
+++ resolved
@@ -7,15 +7,10 @@
         <version>7</version>
     </parent>
     <groupId>com.bsb.common.vaadin</groupId>
-<<<<<<< HEAD
     <artifactId>com.bsb.common.vaadin.embed-parent</artifactId>
-    <version>0.6-SNAPSHOT</version>
-=======
-    <artifactId>com.bsb.common.vaadin7.embed-parent</artifactId>
     <version>0.7-SNAPSHOT</version>
->>>>>>> 2d7a5c65
     <packaging>pom</packaging>
-    <name>Embed for Vaadin7 parent</name>
+    <name>Embed for Vaadin parent</name>
     <url>https://github.com/bsblabs/embed-for-vaadin</url>
     <description>
         A library to run vaadin directly within the IDE by starting an embedded tomcat container.
@@ -31,8 +26,7 @@
         <url>git@github.com:bsblabs/embed-for-vaadin.git</url>
         <connection>scm:git:git@github.com/bsblabs/embed-for-vaadin.git</connection>
         <developerConnection>scm:git:git@github.com:bsblabs/embed-for-vaadin.git</developerConnection>
-      <tag>HEAD</tag>
-  </scm>
+    </scm>
     <developers>
         <developer>
             <id>snicoll</id>
@@ -47,15 +41,9 @@
     <properties>
         <project.build.sourceEncoding>UTF-8</project.build.sourceEncoding>
 
-<<<<<<< HEAD
-        <vaadin.version>6.8.0</vaadin.version>
-        <slf4j.version>1.6.1</slf4j.version>
-        <tomcat.version>7.0.32</tomcat.version>
-=======
         <vaadin.version>7.1.0</vaadin.version>
         <slf4j.version>1.6.1</slf4j.version>
         <tomcat.version>7.0.62</tomcat.version>
->>>>>>> 2d7a5c65
     </properties>
 
     <modules>
@@ -158,17 +146,10 @@
                 <plugin>
                     <groupId>org.apache.maven.plugins</groupId>
                     <artifactId>maven-release-plugin</artifactId>
-<<<<<<< HEAD
-                    <version>2.2.2</version>
+                    <version>2.4.2</version>
                     <configuration>
                         <autoVersionSubmodules>true</autoVersionSubmodules>
                         <tagNameFormat>com.bsb.common.vaadin.embed-@{project.version}</tagNameFormat>
-                    </configuration>
-=======
-                    <version>2.4.2</version>
-                    <configuration>
-                        <autoVersionSubmodules>true</autoVersionSubmodules>
-                        <tagNameFormat>com.bsb.common.vaadin7.embed-@{project.version}</tagNameFormat>
                     </configuration>
                     <dependencies>
                         <dependency>
@@ -177,7 +158,6 @@
                             <version>1.8.1</version>
                         </dependency>
                     </dependencies>
->>>>>>> 2d7a5c65
                 </plugin>
             </plugins>
         </pluginManagement>
